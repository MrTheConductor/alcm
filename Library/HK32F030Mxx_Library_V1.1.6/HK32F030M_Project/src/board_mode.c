/*
 * Copyright (c) 2024-2025, Mitchell White <mitchell.n.white@gmail.com>
 *
 * This file is part of Advanced LCM (ALCM) project.
 *
 * ALCM is free software: you can redistribute it and/or modify it under the
 * terms of the GNU General Public License as published by the Free Software
 * Foundation, either version 3 of the License, or (at your option) any later
 * version.
 *
 * ALCM is distributed in the hope that it will be useful, but WITHOUT ANY
 * WARRANTY; without even the implied warranty of MERCHANTABILITY or FITNESS
 * FOR A PARTICULAR PURPOSE. See the GNU General Public License for more
 * details.
 *
 * You should have received a copy of the GNU General Public License along
 * with ALCM. If not, see <https://www.gnu.org/licenses/>.
 */
#include <stdlib.h>
#include <math.h>

#include "board_mode.h"
#include "event_queue.h"
#include "footpads.h"
#include "vesc_serial.h"
#include "timer.h"
#include "config.h"
#include "hysteresis.h"

// Forward declarations
EVENT_HANDLER(board_mode, command);
EVENT_HANDLER(board_mode, rpm_changed);
EVENT_HANDLER(board_mode, emergency_fault);
EVENT_HANDLER(board_mode, footpad_changed);
EVENT_HANDLER(board_mode, vesc_alive);
EVENT_HANDLER(board_mode, duty_cycle_changed);

// Timer handlers
void board_mode_idle_timer_handler(uint32_t system_tick);

static board_mode_t board_mode = BOARD_MODE_UNKNOWN;
static board_submode_t board_submode = BOARD_SUBMODE_UNDEFINED;

// The idle timer is used to shutdown the board after a period of inactivity
static timer_id_t board_mode_idle_timer_id = INVALID_TIMER_ID;

// Hysteresis values for RPM and duty cycle
static hysteresis_t stopped_rpm_hysteresis;
static hysteresis_t slow_rpm_hysteresis;
static hysteresis_t danger_hysteresis;
static hysteresis_t warning_hysteresis;
#if defined(ENABLE_IMU_EVENTS)
static hysteresis_t roll_hysteresis;
#endif

/**
 * @brief Initialization function for board mode management
 *
 * Initializes the board mode by setting it to BOARD_MODE_OFF and subscribing
 * to the relevant events. This function should be called once during the
 * system initialization process.
 */
lcm_status_t board_mode_init(void)
{
    lcm_status_t status = LCM_SUCCESS;
    board_mode = BOARD_MODE_OFF;
    board_submode = BOARD_SUBMODE_UNDEFINED;

    // Subscribe to events
    SUBSCRIBE_EVENT(board_mode, EVENT_BUTTON_UP, command);
    SUBSCRIBE_EVENT(board_mode, EVENT_COMMAND_SHUTDOWN, command);
    SUBSCRIBE_EVENT(board_mode, EVENT_COMMAND_BOOT, command);
    SUBSCRIBE_EVENT(board_mode, EVENT_COMMAND_MODE_CONFIG, command);
    SUBSCRIBE_EVENT(board_mode, EVENT_RPM_CHANGED, rpm_changed);
    SUBSCRIBE_EVENT(board_mode, EVENT_EMERGENCY_FAULT, emergency_fault);
    SUBSCRIBE_EVENT(board_mode, EVENT_FOOTPAD_CHANGED, footpad_changed);
    SUBSCRIBE_EVENT(board_mode, EVENT_VESC_ALIVE, vesc_alive);
    SUBSCRIBE_EVENT(board_mode, EVENT_DUTY_CYCLE_CHANGED, duty_cycle_changed);
<<<<<<< HEAD
#if defined(ENABLE_ROLL_EVENTS)
=======
#if defined(ENABLE_IMU_EVENTS)
>>>>>>> d23c0882
    SUBSCRIBE_EVENT(board_mode, EVENT_IMU_ROLL_CHANGED, command);
#endif

    // Initialize hysteresis values
    if (LCM_SUCCESS != hysteresis_init(&stopped_rpm_hysteresis, STOPPED_RPM_THRESHOLD,
                                       STOPPED_RPM_THRESHOLD - (STOPPED_RPM_THRESHOLD * 0.1f)))
    {
        status = LCM_ERROR;
    }

    if (LCM_SUCCESS != hysteresis_init(&slow_rpm_hysteresis, SLOW_RPM_THRESHOLD,
                                       SLOW_RPM_THRESHOLD - (SLOW_RPM_THRESHOLD * 0.1f)))
    {
        status = LCM_ERROR;
    }

    if (LCM_SUCCESS != hysteresis_init(&danger_hysteresis, DUTY_CYCLE_DANGER_THRESHOLD,
                                       DUTY_CYCLE_DANGER_THRESHOLD - 5.0f))
    {
        status = LCM_ERROR;
    }

    if (LCM_SUCCESS != hysteresis_init(&warning_hysteresis, DUTY_CYCLE_WARNING_THRESHOLD,
                                       DUTY_CYCLE_WARNING_THRESHOLD - 5.0f))
    {
        status = LCM_ERROR;
    }

#if defined(ENABLE_IMU_EVENTS)
    if (LCM_SUCCESS != hysteresis_init(&roll_hysteresis,  45.0f, 40.0f)) // degrees
    {
        status = LCM_ERROR;
    }
#endif

    return status;
}

/**
 * @brief Gets the current board mode
 *
 * @return The current board mode as a board_mode_t enumeration
 */
board_mode_t board_mode_get(void)
{
    return board_mode;
}

/**
 * @brief Gets the current board submode
 *
 * @return The current board submode as a board_submode_t enumeration
 */
board_submode_t board_submode_get(void)
{
    return board_submode;
}

/**
 * @brief Sets the current board mode and submode
 *
 * Sets the current board mode and submode. If the board mode or submode is
 * different from the current values, an EVENT_BOARD_MODE_CHANGED event is
 * raised and timers are managed accordingly.
 *
 * @param mode The new board mode, specified as a board_mode_t enumeration
 * @param submode The new board submode, specified as a board_submode_t
 * enumeration
 */
void set_board_mode(board_mode_t mode, board_submode_t submode)
{
    if (board_mode != mode || board_submode != submode)
    {
        event_data_t event_data = {0};

        // Raise the EVENT_BOARD_MODE_CHANGED event
        event_data.board_mode.mode = mode;
        event_data.board_mode.submode = submode;
        event_data.board_mode.previous_mode = board_mode;
        event_data.board_mode.previous_submode = board_submode;
        event_queue_push(EVENT_BOARD_MODE_CHANGED, &event_data);

        // Update the board mode
        board_mode = mode;
        board_submode = submode;

        // Manage timers
        switch (board_mode)
        {
        case BOARD_MODE_IDLE:
            switch (board_submode)
            {
            case BOARD_SUBMODE_IDLE_ACTIVE:
                board_mode_idle_timer_id =
                    set_timer(IDLE_ACTIVE_TIMEOUT, board_mode_idle_timer_handler, false);
                break;
            case BOARD_SUBMODE_IDLE_DEFAULT:
                board_mode_idle_timer_id =
                    set_timer(IDLE_DEFAULT_TIMEOUT, board_mode_idle_timer_handler, false);
                break;
            case BOARD_SUBMODE_IDLE_DOZING:
                board_mode_idle_timer_id =
                    set_timer(IDLE_DOZING_TIMEOUT, board_mode_idle_timer_handler, false);
                break;
            case BOARD_SUBMODE_IDLE_SHUTTING_DOWN:
                board_mode_idle_timer_id =
                    set_timer(IDLE_SHUTTING_DOWN_TIMEOUT, board_mode_idle_timer_handler, false);
                break;
            case BOARD_SUBMODE_IDLE_CONFIG:
                // User is configuring the board, so don't need to set a timer
                if (board_mode_idle_timer_id != INVALID_TIMER_ID &&
                    is_timer_active(board_mode_idle_timer_id))
                {
                    cancel_timer(board_mode_idle_timer_id);
                }
                break;
            default:
                fault(EMERGENCY_FAULT_INVALID_STATE);
                break;
            }
            break;
        case BOARD_MODE_RIDING:
            if (board_mode_idle_timer_id != INVALID_TIMER_ID &&
                is_timer_active(board_mode_idle_timer_id))
            {
                cancel_timer(board_mode_idle_timer_id);
            }
            break;
        case BOARD_MODE_FAULT:
            if (board_mode_idle_timer_id != INVALID_TIMER_ID &&
                is_timer_active(board_mode_idle_timer_id))
            {
                cancel_timer(board_mode_idle_timer_id);
            }
            break;
        default:
            // Do nothing
            break;
        }
    }
    // Else: mode already defined
}

/**
 * @brief Handles the VESC alive event affecting the board mode
 *
 * This function is triggered when the VESC is detected as alive. It sets
 * the board mode to IDLE with the ACTIVE submode.
 *
 * @param event The type of event that occurred, specified as an event_type_t
 * enumeration
 */
EVENT_HANDLER(board_mode, vesc_alive)
{
    // If the event is EVENT_VESC_ALIVE and we are booting, set the board mode
    // to IDLE with the ACTIVE submode to indicate that the board is ready
    if (event == EVENT_VESC_ALIVE && board_mode == BOARD_MODE_BOOTING)
    {
        set_board_mode(BOARD_MODE_IDLE, BOARD_SUBMODE_IDLE_ACTIVE);
    }
}

EVENT_HANDLER(board_mode, command)
{
    switch (event)
    {
    case EVENT_COMMAND_BOOT:
        if (board_mode == BOARD_MODE_OFF)
        {
            set_board_mode(BOARD_MODE_BOOTING, BOARD_SUBMODE_UNDEFINED);
        }
        // Else: Nothing to do in this mode
        break;
    case EVENT_COMMAND_SHUTDOWN:
        /* This is tricky. If the user is actively riding, we
         * shouldn't shut down. However, there's a small corner case
         * where the footpad sensor gets stuck and the board is ghosting.
         * In that case, this is the only way to shut down.
         */
        set_board_mode(BOARD_MODE_IDLE, BOARD_SUBMODE_IDLE_SHUTTING_DOWN);
        break;
    case EVENT_COMMAND_MODE_CONFIG:
        if (data->enable)
        {
            if (board_mode == BOARD_MODE_IDLE)
            {
                set_board_mode(BOARD_MODE_IDLE, BOARD_SUBMODE_IDLE_CONFIG);
            }
            else
            {
                // Configuration mode can only be entered from idle mode so
                // raise a NACK event
                event_queue_push(EVENT_COMMAND_NACK, NULL);
            }
        }
        else
        {
            // Return to IDLE_ACTIVE
            set_board_mode(BOARD_MODE_IDLE, BOARD_SUBMODE_IDLE_ACTIVE);
        }
        break;
    case EVENT_BUTTON_UP:
        // Abort shutdown if the user releases the button
        if (board_mode == BOARD_MODE_IDLE && board_submode == BOARD_SUBMODE_IDLE_SHUTTING_DOWN)
        {
            set_board_mode(BOARD_MODE_IDLE, BOARD_SUBMODE_IDLE_ACTIVE);
        }
        break;
#if defined(ENABLE_ROLL_EVENTS)
    case EVENT_IMU_ROLL_CHANGED:
        if (roll_hysteresis.state != apply_hysteresis(&roll_hysteresis, fabsf(data->imu_roll))) {
            // If the board is on its side, transition to dozing idle mode
            if (board_mode == BOARD_MODE_IDLE &&
                (board_submode == BOARD_SUBMODE_IDLE_ACTIVE || board_submode == BOARD_SUBMODE_IDLE_DEFAULT) &&
                roll_hysteresis.state == STATE_SET)
            {
                set_board_mode(BOARD_MODE_IDLE, BOARD_SUBMODE_IDLE_DOZING);
            }
            // If the board is dozing and turned upright, transition to active idle mode
            else if (board_mode == BOARD_MODE_IDLE &&
                    board_submode == BOARD_SUBMODE_IDLE_DOZING &&
                    roll_hysteresis.state == STATE_RESET)
            {
                set_board_mode(BOARD_MODE_IDLE, BOARD_SUBMODE_IDLE_ACTIVE);
            }
        }
        break;
#endif // ENABLE_ROLL_EVENTS
    default:
        // Unexpected event
        break;
    }
}

/**
 * @brief Timer handler for idle mode.
 *
 * This function is called when the idle timer expires. It checks if the board
 * is in the idle mode and transitions the board submode accordingly. If the
 * board is in the default idle submode, it transitions to the dozing submode.
 * If the board is in the dozing submode, it transitions to the shutting down
 * submode. No action is taken for other submodes.
 *
 * @param system_tick The current system tick count.
 */
void board_mode_idle_timer_handler(uint32_t system_tick)
{
    if (board_mode == BOARD_MODE_IDLE)
    {
        switch (board_submode)
        {
        case BOARD_SUBMODE_IDLE_ACTIVE:
            set_board_mode(BOARD_MODE_IDLE, BOARD_SUBMODE_IDLE_DEFAULT);
            break;
        case BOARD_SUBMODE_IDLE_DEFAULT:
            set_board_mode(BOARD_MODE_IDLE, BOARD_SUBMODE_IDLE_DOZING);
            break;
        case BOARD_SUBMODE_IDLE_DOZING:
            set_board_mode(BOARD_MODE_IDLE, BOARD_SUBMODE_IDLE_SHUTTING_DOWN);
            break;
        case BOARD_SUBMODE_IDLE_SHUTTING_DOWN:
            set_board_mode(BOARD_MODE_OFF, BOARD_SUBMODE_UNDEFINED);
            break;
        default:
            // Nothing to do in this mode
            break;
        }
    }
    // Else: Nothing to do in this mode
}

/**
 * @brief Updates the riding submode based on the duty cycle and RPM
 *
 * This function is called when the duty cycle or RPM values change. It sets
 * the riding submode based on the current duty cycle and RPM values.
 *
 * @see BOARD_SUBMODE_RIDING_DANGER
 * @see BOARD_SUBMODE_RIDING_WARNING
 * @see BOARD_SUBMODE_RIDING_NORMAL
 * @see BOARD_SUBMODE_RIDING_SLOW
 * @see DUTY_CYCLE_DANGER_THRESHOLD
 * @see DUTY_CYCLE_WARNING_THRESHOLD
 * @see SLOW_RPM_THRESHOLD
 */
void update_riding_submode()
{
    float duty_cycle = vesc_serial_get_duty_cycle();
    int32_t rpm = vesc_serial_get_rpm();

<<<<<<< HEAD
#if defined(ENABLE_ROLL_EVENTS)
    float imu_roll = vesc_serial_get_imu_roll();
    if (imu_roll > 45.0f || imu_roll < -45.0f)
=======
#ifdef ENABLE_IMU_EVENTS
    if (roll_hysteresis.state == STATE_SET)
>>>>>>> d23c0882
    {
        // Don't change the riding submode if the board is on its side,
        // it's not possible to ride it in this state
        return;
    }
#endif

    // Set the submode based on the duty cycle and RPM
    if (apply_hysteresis(&danger_hysteresis, duty_cycle) == STATE_SET)
    {
        if (board_submode != BOARD_SUBMODE_RIDING_DANGER)
        {
            set_board_mode(BOARD_MODE_RIDING, BOARD_SUBMODE_RIDING_DANGER);
        }
        // No else required - already in danger submode
    }
    else if (apply_hysteresis(&warning_hysteresis, duty_cycle) == STATE_SET)
    {
        if (board_submode != BOARD_SUBMODE_RIDING_WARNING)
        {
            set_board_mode(BOARD_MODE_RIDING, BOARD_SUBMODE_RIDING_WARNING);
        }
        // No else required - already in warning submode
    }
    else if (apply_hysteresis(&slow_rpm_hysteresis, (float)abs(rpm)) == STATE_SET)
    {
        if (board_submode != BOARD_SUBMODE_RIDING_NORMAL)
        {
            set_board_mode(BOARD_MODE_RIDING, BOARD_SUBMODE_RIDING_NORMAL);
        }
        // No else required - already in normal submode
    }
    else if (apply_hysteresis(&stopped_rpm_hysteresis, (float)abs(rpm)) == STATE_SET)
    {
        if (board_submode != BOARD_SUBMODE_RIDING_SLOW)
        {
            set_board_mode(BOARD_MODE_RIDING, BOARD_SUBMODE_RIDING_SLOW);
        }
        // No else required - already in stopped submode
    }
    else
    {
        if (board_submode != BOARD_SUBMODE_RIDING_STOPPED)
        {
            set_board_mode(BOARD_MODE_RIDING, BOARD_SUBMODE_RIDING_STOPPED);
        }
    }
}

/**
 * @brief Handles RPM changed events
 *
 * This function processes events related to the RPM changed event. When the
 * RPM changes in the idle mode, the board mode transitions to the riding
 * mode if the RPM is non-zero. Conversely, when the RPM changes in the
 * riding mode, the board mode transitions to the idle mode if the RPM is
 * zero.
 *
 * @param event The type of event that occurred, specified as an event_type_t
 *              enumeration
 * @param rpm The new RPM value, specified as a uint32_t
 */
EVENT_HANDLER(board_mode, rpm_changed)
{
    switch (board_mode)
    {
    case BOARD_MODE_IDLE:
        if (abs(data->rpm) > 0)
        {
            update_riding_submode();
        }
        break;
    case BOARD_MODE_RIDING:
        if (abs(data->rpm) == 0 && footpads_get_state() == NONE_FOOTPAD)
        {
            set_board_mode(BOARD_MODE_IDLE, BOARD_SUBMODE_IDLE_ACTIVE);
        }
        else
        {
            update_riding_submode();
        }
        break;
    default:
        // Nothing to do in this mode
        break;
    }
}

/**
 * @brief Handles duty cycle changed events
 *
 * This function processes events related to the duty cycle changed event. When
 * the duty cycle changes in the riding mode, the board mode transitions to
 * one of the submodes based on the duty cycle value.
 *
 * @param event The type of event that occurred, specified as an event_type_t
 *              enumeration
 * @param duty_cycle The new duty cycle value, specified as a float
 */
EVENT_HANDLER(board_mode, duty_cycle_changed)
{
    if (board_mode == BOARD_MODE_RIDING)
    {
        update_riding_submode();
    }
    // Else: Nothing to do in this mode
}

/**
 * @brief Handles emergency fault events
 *
 * This function processes events related to the emergency fault event.
 * When an emergency fault occurs, the board mode transitions to the
 * fault mode.
 *
 * @param event The type of event that occurred, specified as an event_type_t
 *              enumeration
 * @param value The value associated with the event, specified as a uint32_t
 */
EVENT_HANDLER(board_mode, emergency_fault)
{
    set_board_mode(BOARD_MODE_FAULT, BOARD_SUBMODE_UNDEFINED);
}

/**
 * @brief Handles footpad state changes
 *
 * This function processes events related to changes in the footpad state.
 * When a footpad state change occurs, the board mode transitions to the
 * riding mode if the footpads are occupied and the board is in the idle
 * mode. Conversely, when a footpad state change occurs and the footpads
 * are unoccupied, the board mode transitions to the idle mode if the
 * board is in the riding mode.
 *
 * @param value The new footpads state, specified as a uint32_t which is
 *              casted to footpads_state_t
 */
EVENT_HANDLER(board_mode, footpad_changed)
{
    switch (board_mode)
    {
    case BOARD_MODE_IDLE:
        if (board_submode != BOARD_SUBMODE_IDLE_CONFIG)
        {
            // Rider has stepped on board
            if (data->footpads_state != NONE_FOOTPAD)
            {
                update_riding_submode();
            }
        }
        break;

    case BOARD_MODE_RIDING:
        // Rider has stepped off board and RPM is zero
        if (data->footpads_state == NONE_FOOTPAD && vesc_serial_get_rpm() == 0)
        {
            set_board_mode(BOARD_MODE_IDLE, BOARD_SUBMODE_IDLE_ACTIVE);
        }
        break;

    default:
        // Nothing to do in this mode
        break;
    }
}<|MERGE_RESOLUTION|>--- conflicted
+++ resolved
@@ -49,7 +49,7 @@
 static hysteresis_t slow_rpm_hysteresis;
 static hysteresis_t danger_hysteresis;
 static hysteresis_t warning_hysteresis;
-#if defined(ENABLE_IMU_EVENTS)
+#if defined(ENABLE_ROLL_EVENTS)
 static hysteresis_t roll_hysteresis;
 #endif
 
@@ -76,11 +76,7 @@
     SUBSCRIBE_EVENT(board_mode, EVENT_FOOTPAD_CHANGED, footpad_changed);
     SUBSCRIBE_EVENT(board_mode, EVENT_VESC_ALIVE, vesc_alive);
     SUBSCRIBE_EVENT(board_mode, EVENT_DUTY_CYCLE_CHANGED, duty_cycle_changed);
-<<<<<<< HEAD
 #if defined(ENABLE_ROLL_EVENTS)
-=======
-#if defined(ENABLE_IMU_EVENTS)
->>>>>>> d23c0882
     SUBSCRIBE_EVENT(board_mode, EVENT_IMU_ROLL_CHANGED, command);
 #endif
 
@@ -109,7 +105,7 @@
         status = LCM_ERROR;
     }
 
-#if defined(ENABLE_IMU_EVENTS)
+#if defined(ENABLE_ROLL_EVENTS)
     if (LCM_SUCCESS != hysteresis_init(&roll_hysteresis,  45.0f, 40.0f)) // degrees
     {
         status = LCM_ERROR;
@@ -371,14 +367,8 @@
     float duty_cycle = vesc_serial_get_duty_cycle();
     int32_t rpm = vesc_serial_get_rpm();
 
-<<<<<<< HEAD
-#if defined(ENABLE_ROLL_EVENTS)
-    float imu_roll = vesc_serial_get_imu_roll();
-    if (imu_roll > 45.0f || imu_roll < -45.0f)
-=======
-#ifdef ENABLE_IMU_EVENTS
+#ifdef ENABLE_ROLL_EVENTS
     if (roll_hysteresis.state == STATE_SET)
->>>>>>> d23c0882
     {
         // Don't change the riding submode if the board is on its side,
         // it's not possible to ride it in this state
